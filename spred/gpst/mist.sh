<<<<<<< HEAD
#!/bin/bash

if [ "$(whoami)" != "mckade" ]; then
    python3 eval.py --batch 1 --width 50 --input "../exchange/concatenated_price_data/ETHUSDT_drop.csv" --output_dir "graphs/" --terminal_plot_width 50 --stationarize
else
    python3 eval.py --batch 1 --width 50 --input "../../../ETHUSDT_drop.csv" --output_dir "graphs/" --terminal_plot_width 50 --stationarize
fi
=======
python3 eval.py --batch 1 --width 1000 --input "../exchange/concatenated_price_data/ETHUSDT_drop.csv" --output_dir "graphs/" --terminal_plot_width 50 --stationarize
>>>>>>> 12d0f04b
<|MERGE_RESOLUTION|>--- conflicted
+++ resolved
@@ -1,4 +1,3 @@
-<<<<<<< HEAD
 #!/bin/bash
 
 if [ "$(whoami)" != "mckade" ]; then
@@ -6,6 +5,3 @@
 else
     python3 eval.py --batch 1 --width 50 --input "../../../ETHUSDT_drop.csv" --output_dir "graphs/" --terminal_plot_width 50 --stationarize
 fi
-=======
-python3 eval.py --batch 1 --width 1000 --input "../exchange/concatenated_price_data/ETHUSDT_drop.csv" --output_dir "graphs/" --terminal_plot_width 50 --stationarize
->>>>>>> 12d0f04b
