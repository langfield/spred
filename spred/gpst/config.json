{
  "initializer_range": 0.02,
  "layer_norm_epsilon": 1e-05,
<<<<<<< HEAD
  "n_ctx": 120,
  "n_embd": 5,
=======
  "n_ctx": 60,
  "n_embd": 60,
>>>>>>> 507213c9
  "n_head": 5,
  "n_layer": 8,
  "n_positions": 120,
  "vocab_size": 1
}<|MERGE_RESOLUTION|>--- conflicted
+++ resolved
@@ -1,13 +1,8 @@
 {
   "initializer_range": 0.02,
   "layer_norm_epsilon": 1e-05,
-<<<<<<< HEAD
-  "n_ctx": 120,
-  "n_embd": 5,
-=======
   "n_ctx": 60,
   "n_embd": 60,
->>>>>>> 507213c9
   "n_head": 5,
   "n_layer": 8,
   "n_positions": 120,
