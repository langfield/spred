--- conflicted
+++ resolved
@@ -12,23 +12,11 @@
 def stationarize(input_data: pd.DataFrame) -> pd.DataFrame:
     """ Returns a stationarized version of ``input_data``. """
     raw_data = copy.deepcopy(input_data)
-<<<<<<< HEAD
-    
     columns = raw_data.columns
     print("columns", columns)
     for col in columns:
         raw_data[col] = raw_data[col] - raw_data[col].shift(1)
     
-=======
-    columns = raw_data.columns
-    print("columns", columns)
-    for col in columns:
-        if col == "":
-            continue
-        raw_data[col] = np.cbrt(raw_data[col]) - np.cbrt(
-            raw_data[col]
-        ).shift(1)
->>>>>>> 4f06cb71
     return raw_data
 
 def aggregate(input_data: pd.DataFrame, k: int) -> pd.DataFrame:
