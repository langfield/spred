--- conflicted
+++ resolved
@@ -356,9 +356,4 @@
 
 
 if __name__ == "__main__":
-<<<<<<< HEAD
-    print("test.")
-    # train()
-=======
-    train('config.json')
->>>>>>> bc917485
+    train('config.json')