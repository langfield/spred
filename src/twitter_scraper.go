--- conflicted
+++ resolved
@@ -13,11 +13,7 @@
     likes int
     retweets int
     replies int
-<<<<<<< HEAD
-    date string
-=======
-    time string
->>>>>>> 5c2d27f2
+    datetime string
 }
 
 func main() {
@@ -40,24 +36,16 @@
 	c.OnHTML(".content", func(e *colly.HTMLElement) {
 		temp := item{}
 		temp.text = e.ChildText("p")
-<<<<<<< HEAD
-        temp.replies, _ = strconv.Atoi(e.ChildAttr("span[class=\"ProfileTweet-actionCount\"]", "data-tweet-stat-count"))
-        temp.date = e.ChildAttr("span[data-long-form=\"true\"]", "data-time")
-
-		tweets = append(tweets, temp)
-		fmt.Println(temp.date)
-=======
         tweetData := e.ChildAttrs("span[class=\"ProfileTweet-actionCount\"]", "data-tweet-stat-count")
         temp.replies, _ = strconv.Atoi(tweetData[0])
         temp.retweets, _ = strconv.Atoi(tweetData[1])
         temp.likes, _ = strconv.Atoi(tweetData[2])
-        temp.time = e.ChildAttr("class=\"tweet-timestamp[data-original-title]", "data-original-title")
+        temp.datetime = e.ChildAttr("span[data-long-form=\"true\"]", "data-time")
 
         tweets = append(tweets, temp)
 		fmt.Println(temp.text)
         fmt.Println(tweetData)
-        fmt.Println(temp.time)
->>>>>>> 5c2d27f2
+        fmt.Println(temp.datetime)
 	})
 
 	c.OnHTML(".stream-container", func(e *colly.HTMLElement) {
