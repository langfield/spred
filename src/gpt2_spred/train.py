# coding=utf-8
# Copyright 2018 Google AI, Google Brain and Carnegie Mellon University Authors and the HuggingFace Inc. team.
# Copyright (c) 2018, NVIDIA CORPORATION.  All rights reserved.
#
# Licensed under the Apache License, Version 2.0 (the "License");
# you may not use this file except in compliance with the License.
# You may obtain a copy of the License at
#
#     http://www.apache.org/licenses/LICENSE-2.0
#
# Unless required by applicable law or agreed to in writing, software
# distributed under the License is distributed on an "AS IS" BASIS,
# WITHOUT WARRANTIES OR CONDITIONS OF ANY KIND, either express or implied.
# See the License for the specific language governing permissions and
# limitations under the License.
""" OpenAI GPT model fine-tuning script.
    Adapted from https://github.com/huggingface/pytorch-openai-transformer-lm/blob/master/train.py
    It self adapted from https://github.com/openai/finetune-transformer-lm/blob/master/train.py

    This script with default values fine-tunes and evaluate a pretrained OpenAI GPT on the RocStories dataset:
        python run_openai_gpt.py \
          --model_name openai-gpt \
          --do_train \
          --do_eval \
          --train_dataset $ROC_STORIES_DIR/cloze_test_val__spring2016\ -\ cloze_test_ALL_val.csv \
          --eval_dataset $ROC_STORIES_DIR/cloze_test_test__spring2016\ -\ cloze_test_ALL_test.csv \
          --output_dir ../log \
          --train_batch_size 16 \
"""
import argparse
import os
import csv
import random
import logging
from tqdm import tqdm, trange

import numpy as np
import torch
from torch.utils.data import (DataLoader, RandomSampler, SequentialSampler,
                              TensorDataset)

from pytorch_transformers import (AdamW, WarmupLinearSchedule, cached_path, WEIGHTS_NAME, CONFIG_NAME)
from dataset import GPTSpredDataset
from modeling_openai import OpenAIGPTLMHeadModel, OpenAIGPTConfig

ROCSTORIES_URL = "https://s3.amazonaws.com/datasets.huggingface.co/ROCStories.tar.gz"

logging.basicConfig(format = '%(asctime)s - %(levelname)s - %(name)s -   %(message)s',
                    datefmt = '%m/%d/%Y %H:%M:%S',
                    level = logging.INFO)
logger = logging.getLogger(__name__)

def accuracy(out, labels):
    outputs = np.argmax(out, axis=1)
    return np.sum(outputs == labels)

def main():
    parser = argparse.ArgumentParser()
    parser.add_argument('--model_name', type=str, default='openai-gpt',
                        help='pretrained model name')
    parser.add_argument("--do_train", action='store_true', help="Whether to run training.")
    parser.add_argument("--do_eval", action='store_true', help="Whether to run eval on the dev set.")
    parser.add_argument("--output_dir", default=None, type=str, required=True,
                        help="The output directory where the model predictions and checkpoints will be written.")
    parser.add_argument('--train_dataset', type=str, default='')
    parser.add_argument('--eval_dataset', type=str, default='')
    parser.add_argument('--seed', type=int, default=42)
    parser.add_argument('--num_train_epochs', type=int, default=3)
    parser.add_argument('--train_batch_size', type=int, default=8)
    parser.add_argument('--eval_batch_size', type=int, default=16)
    parser.add_argument('--max_grad_norm', type=int, default=1)
    parser.add_argument('--learning_rate', type=float, default=6.25e-5)
    parser.add_argument('--warmup_proportion', type=float, default=0.002)
    parser.add_argument('--lr_schedule', type=str, default='warmup_linear')
    parser.add_argument('--weight_decay', type=float, default=0.01)
    parser.add_argument('--lm_coef', type=float, default=0.9)
    parser.add_argument('--n_valid', type=int, default=374)
    parser.add_argument('--server_ip', type=str, default='', help="Can be used for distant debugging.")
    parser.add_argument('--server_port', type=str, default='', help="Can be used for distant debugging.")

    # Added. 
    parser.add_argument("--gptspred_model", default=None, type=str, required=True,
                        help="XLSpred pre-trained model path")
    args = parser.parse_args()
    print(args)

    if args.server_ip and args.server_port:
        # Distant debugging - see https://code.visualstudio.com/docs/python/debugging#_attach-to-a-local-script
        import ptvsd
        print("Waiting for debugger attach")
        ptvsd.enable_attach(address=(args.server_ip, args.server_port), redirect_output=True)
        ptvsd.wait_for_attach()

    random.seed(args.seed)
    np.random.seed(args.seed)
    torch.manual_seed(args.seed)
    torch.cuda.manual_seed_all(args.seed)

    device = torch.device("cuda" if torch.cuda.is_available() else "cpu")
    n_gpu = torch.cuda.device_count()
    logger.info("device: {}, n_gpu {}".format(device, n_gpu))

    if not args.do_train and not args.do_eval:
        raise ValueError("At least one of `do_train` or `do_eval` must be True.")

    if not os.path.exists(args.output_dir):
        os.makedirs(args.output_dir)

    # TODO: create ``config``. 
    config = OpenAIGPTConfig.from_pretrained(args.gptspred_model)
    model = OpenAIGPTLMHeadModel(config)
    model.to(device)

    # Compute the max input length for the Transformer
    max_length = model.config.n_positions

    train_data = GPTSpredDataset(args.train_dataset, max_length) 
    print("Length of training dataset:", len(train_data))
    train_sampler = RandomSampler(train_data)
    train_dataloader = DataLoader(train_data, sampler=train_sampler, batch_size=args.train_batch_size)

    # Prepare optimizer
    if args.do_train:
        param_optimizer = list(model.named_parameters())
        no_decay = ['bias', 'LayerNorm.bias', 'LayerNorm.weight']
        optimizer_grouped_parameters = [
            {'params': [p for n, p in param_optimizer if not any(nd in n for nd in no_decay)], 'weight_decay': 0.01},
            {'params': [p for n, p in param_optimizer if any(nd in n for nd in no_decay)], 'weight_decay': 0.0}
            ]
        num_train_optimization_steps = len(train_dataloader) * args.num_train_epochs
        optimizer = AdamW(optimizer_grouped_parameters,
                               lr=args.learning_rate,
                               #warmup=args.warmup_proportion,
                               #max_grad_norm=args.max_grad_norm,
                               weight_decay=args.weight_decay)
        scheduler = WarmupLinearSchedule(optimizer,
                                         warmup_steps=(args.warmup_proportion *
                                         num_train_optimization_steps), 
                                         t_total=num_train_optimization_steps)

    if args.do_train:
        nb_tr_steps, tr_loss, exp_average_loss = 0, 0, None
        model.train()
        for _ in trange(int(args.num_train_epochs), desc="Epoch"):
            tr_loss = 0
            nb_tr_steps = 0
            tqdm_bar = tqdm(train_dataloader, desc="Training")
            for step, batch in enumerate(tqdm_bar):
                batch = tuple(t.to(device) for t in batch)
                input_ids, position_ids, lm_labels, inputs_raw, targets_raw = batch
                inputs_raw = inputs_raw.float()
                targets_raw = targets_raw.float()
                assert input_ids.shape == (args.train_batch_size, max_length)
                assert lm_labels.shape == (args.train_batch_size, max_length)
                assert inputs_raw.shape == (args.train_batch_size, max_length, inputs_raw.shape[2])
                outputs = model(input_ids, position_ids, None, lm_labels, inputs_raw, targets_raw)
                loss = outputs[0]
<<<<<<< HEAD
                # print(loss)
=======
                #print(loss)
>>>>>>> 06481e3f
                loss.backward()
                scheduler.step()
                optimizer.step() 
                optimizer.zero_grad()
                tr_loss += loss.item()
                exp_average_loss = loss.item() if exp_average_loss is None else 0.7*exp_average_loss+0.3*loss.item()
                nb_tr_steps += 1
                tqdm_bar.desc = "Training loss: {:.2e}".format(exp_average_loss)

    # Save a trained model
    if args.do_train:
        # Save a trained model, configuration and tokenizer
        model_to_save = model.module if hasattr(model, 'module') else model  # Only save the model it-self

        # If we save using the predefined names, we can load using `from_pretrained`
        output_model_file = os.path.join(args.output_dir, WEIGHTS_NAME)
        output_config_file = os.path.join(args.output_dir, CONFIG_NAME)

        torch.save(model_to_save.state_dict(), output_model_file)
        model_to_save.config.to_json_file(output_config_file)

        # Load a trained model and vocabulary that you have fine-tuned
        model = OpenAIGPTLMHeadModel.from_pretrained(args.output_dir)
        model.to(device)

    """
    if args.do_eval:
        model.eval()
        eval_loss, eval_accuracy = 0, 0
        nb_eval_steps, nb_eval_examples = 0, 0
        for batch in tqdm(eval_dataloader, desc="Evaluating"):
            batch = tuple(t.to(device) for t in batch)
            input_ids, mc_token_ids, lm_labels, mc_labels = batch
            with torch.no_grad():
                _, mc_loss = model(input_ids, mc_token_ids, lm_labels, mc_labels)
                _, mc_logits = model(input_ids, mc_token_ids)

            mc_logits = mc_logits.detach().cpu().numpy()
            mc_labels = mc_labels.to('cpu').numpy()
            tmp_eval_accuracy = accuracy(mc_logits, mc_labels)

            eval_loss += mc_loss.mean().item()
            eval_accuracy += tmp_eval_accuracy

            nb_eval_examples += input_ids.size(0)
            nb_eval_steps += 1

        eval_loss = eval_loss / nb_eval_steps
        eval_accuracy = eval_accuracy / nb_eval_examples
        train_loss = tr_loss/nb_tr_steps if args.do_train else None
        result = {'eval_loss': eval_loss,
                  'eval_accuracy': eval_accuracy,
                  'train_loss': train_loss}

        output_eval_file = os.path.join(args.output_dir, "eval_results.txt")
        with open(output_eval_file, "w") as writer:
            logger.info("***** Eval results *****")
            for key in sorted(result.keys()):
                logger.info("  %s = %s", key, str(result[key]))
                writer.write("%s = %s\n" % (key, str(result[key])))
    """

if __name__ == '__main__':
    main()<|MERGE_RESOLUTION|>--- conflicted
+++ resolved
@@ -155,11 +155,6 @@
                 assert inputs_raw.shape == (args.train_batch_size, max_length, inputs_raw.shape[2])
                 outputs = model(input_ids, position_ids, None, lm_labels, inputs_raw, targets_raw)
                 loss = outputs[0]
-<<<<<<< HEAD
-                # print(loss)
-=======
-                #print(loss)
->>>>>>> 06481e3f
                 loss.backward()
                 scheduler.step()
                 optimizer.step() 
