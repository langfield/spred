--- conflicted
+++ resolved
@@ -178,15 +178,9 @@
                 print("Type of targets_raw:", type(targets_raw)) 
                 print("Type of targets_raw data:", type(targets_raw.data))
                 """
-<<<<<<< HEAD
                 #===DEBUG=== 
                 # Forward call.
                 outputs = model(input_ids, position_ids, None, lm_labels, inputs_raw, targets_raw)
-=======
-                #===DEBUG===
-                # lm_labels is unused.
-                outputs = model(input_ids, inputs_raw, targets_raw, position_ids=position_ids)
->>>>>>> 78a004d7
                 loss = outputs[0]
                 loss.backward()
                 scheduler.step()
